'''
Copyright 2019 Javier Olivares Romero

This file is part of Kalkayotl.

    Kalkayotl is free software: you can redistribute it and/or modify
    it under the terms of the GNU General Public License as published by
    the Free Software Foundation, either version 3 of the License, or
    (at your option) any later version.

    PyAspidistra is distributed in the hope that it will be useful,
    but WITHOUT ANY WARRANTY; without even the implied warranty of
    MERCHANTABILITY or FITNESS FOR A PARTICULAR PURPOSE.  See the
    GNU General Public License for more details.

    You should have received a copy of the GNU General Public License
    along with PyAspidistra.  If not, see <http://www.gnu.org/licenses/>.
'''
#------------ LOAD LIBRARIES -------------------
from __future__ import absolute_import, unicode_literals, print_function
import sys
import numpy as np
import pandas as pn

import matplotlib.pyplot as plt
from matplotlib.backends.backend_pdf import PdfPages
import matplotlib.lines as mlines

plt.rcParams.update({'font.size': 20})
figsize = (15,15)

<<<<<<< HEAD
prior = "GMM"
=======
prior = "King"
>>>>>>> cf821a2d


#============ Directories and data =================
dir_main   = "/raid/jromero/Kalkayotl/"
dir_main   = "/home/javier/Repositories/Kalkayotl/"
dir_out    = dir_main  + "Outputs/Synthetic/"+prior+"/"
dir_data   = dir_main  + "Data/Synthetic/"
file_plot  = dir_main  + "Outputs/Plots/Accuracy_and_precision_"+prior+".pdf"
#==================================================================

true_scale = 10.0
true_gamma = 3.0
true_rt    = 5.0
true_shift = 0.1
true_scl2  = 20.0
true_fract = 0.5

random_states = [1,2,3,4,5,6,7,8,9,10]
distances = [100 ,200 ,300 ,400 ,500 ,600 ,700 ,800 ,900 ,1000]#,2000,3000,4000,5000]

list_of_sources = [
			{"number":100, "color":"orange"},
			{"number":500, "color":"seagreen"},
			{"number":1000,"color":"cornflowerblue"}
			]

iocs      = [
			{"name":"off","value":"indep","linestyle":"--"},
			{"name":"on", "value":"corr", "linestyle":"-"}
			]

#---------------------- Uniform -----------------------------------------------------------------------
if prior is "Uniform":
	parameters = [
				{"name":"Location","xlim":[90,5000],"ylim":[[-0.11,0.11 ],[-0.01,0.16],[0.0,101]]},
				{"name":"Scale",   "xlim":[90,2100],"ylim":[[-0.15,0.75], [0.01,0.26], [0.0,101]]}
				]
#--------------------------------------------------------------------------------------------------

#----------------------- Gaussian ---------------------------------------------------------------
if prior is "Gaussian":
	parameters = [
				{"name":"Location","xlim":[90,5000],"ylim":[[-0.11,0.11],[-0.01,0.16],[0,101]]},
				{"name":"Scale",   "xlim":[90,2100],"ylim":[[-0.15,0.75],[0.01,0.26], [0.0,101]]}
				]
#------------------------------------------------------------------------------------------------

#---------------------- King -----------------------------------------------------------------------
if prior is "King":
	parameters = [
				{"name":"Location",     "xlim":[90,5000],"ylim":[[-0.11,0.11],[-0.01,0.16],[0.0,101]]},
				{"name":"Scale",        "xlim":[90,2100],"ylim":[[-0.25,1.55],[0.09,1.05], [0.0,101]]},
				{"name":"Tidal radius", "xlim":[90,5000],"ylim":[[-0.55,1.05],[0.01,1.95],  [0.0,101]]}
				]
#-------------------------------------------------------------------------------------------------- 

#---------------------- EFF -----------------------------------------------------------------------
if prior is "EFF":
	parameters = [
				{"name":"Location","xlim":[90,5000],"ylim":[[-0.11,0.11 ],[-0.01,0.16],[0.0,101]]},
				{"name":"Scale",   "xlim":[90,2100],"ylim":[[-0.15,1.55], [0.09,1.05], [0.0,101]]},
				{"name":"Gamma",   "xlim":[90,5000],"ylim":[[-0.55,0.4],  [0.01,0.46],  [0.0,101]]}
				]
#--------------------------------------------------------------------------------------------------

#----------------------- GMM ---------------------------------------------------------------
if prior is "GMM":
	parameters = [
				{"name":"Location", "xlim":[90,1000],"ylim":[[-0.03,0.16],[0.0005,0.085],[0,101]]},
				{"name":"Scale",    "xlim":[90,1000],"ylim":[[-0.15,1.55],[0.09,1.05],  [0.0,101]]},
				{"name":"Amplitude","xlim":[90,1000],"ylim":[[-0.25,0.25],[0.01,0.65],   [0.0,101]]}
				]
#------------------------------------------------------------------------------------------------




statistics = [
			{"name":"Credibility [%]",        "ylims":[10,105]},
			{"name":"Fractional RMS",         "ylims":[0.001,0.15]},
			{"name":"Fractional uncertainty", "ylims":[0.001,0.17]},
			{"name":"Correlation",            "ylims":[-1.01,0.01]},
			]

stats     = np.zeros((5,2,len(list_of_sources),len(distances),len(random_states)))
pars      = np.zeros((3,2,len(parameters),len(list_of_sources),len(distances),len(random_states)))

for n,sources in enumerate(list_of_sources):
	for r,random_state in enumerate(random_states):
		for d,distance in enumerate(distances):
			for i,ioc in enumerate(iocs):
				#------------- Files ----------------------------------------------------------------------------------
				dir_name      = prior + "_" + str(sources["number"]) + "_" + str(random_state) +"/" + prior +"_"+str(distance)
				name          = prior + "_" + str(sources["number"]) + "_" + str(distance) + "_" + str(random_state)
				dir_chains    = dir_out     + name +"/"+ioc["value"]+"/" 
				file_par      = dir_chains  + "Cluster_mean.csv"
				file_src      = dir_chains  + "Sources_mean.csv"
				file_true     = dir_data    +  dir_name + ".csv"
				#-----------------------------------------------------------------------------------------------------

				#-------- Read data --------------------------------
				true = pn.read_csv(file_true,usecols=["ID","r","parallax_error","parallax"])
				true.sort_values(by="ID",inplace=True)
				true.set_index("ID",inplace=True)
				if prior in ["Uniform","Gaussian"]:
					true_val = np.array([distance,true_scale])
				if prior is "GMM":
					true_val = np.array([distance,true_scale,true_fract])
					# true_val = np.array([distance*(1.+true_shift),true_scl2,1.-true_fract])
				if prior is "EFF":
					true_val = np.array([distance,true_scale,true_gamma])
				if prior is "King":
					true_val = np.array([distance,true_scale,true_rt])
				#--------------------------------------------------

				# ------ Cluster parameters --------------------------------------------------------
				df_pars  = pn.read_csv(file_par,usecols=["Parameter","mean","lower","upper"])
				df_pars.set_index("Parameter",inplace=True)

				#----- Drop extra parameters (valid for GMM)----------------
				to_drop = ["_1" in a for a in df_pars.index.values]
				df_pars.drop(df_pars.index.values[to_drop], inplace=True)
				#-----------------------------------------------------------
				df_pars.insert(loc=0,column="true",value=true_val)

				df_pars["fError"]  = df_pars.apply(lambda x: (x["mean"]  - x["true"])/x["true"],  axis = 1)
				df_pars["fUncer"]  = df_pars.apply(lambda x: (x["upper"] - x["lower"])/x["true"], axis = 1)
				df_pars["In"]      = df_pars.apply(lambda x: ((x["true"]>=x["lower"]) 
					                                   and (x["true"]<=x["upper"])), axis = 1)
				# ---------------------------------------------------------------------------------

				pars[0,i,:,n,d,r] = df_pars["fError"]
				pars[1,i,:,n,d,r] = df_pars["fUncer"]*0.5
				pars[2,i,:,n,d,r] = df_pars["In"]


				#------- Observed sources -------------------------------------------
				infered  = pn.read_csv(file_src,usecols=["ID","mean","lower","upper"])
				infered.sort_values(by="ID",inplace=True)
				infered.set_index("ID",inplace=True)
				df       = true.join(infered,on="ID",lsuffix="_true",rsuffix="_obs")
				#------------------------------------------------------------------------

				# ----------- Compute offset and uncertainty -----------------------------
				df["Bias"]   = df.apply(lambda x: x["mean"]-x["r"], axis = 1)
				df["Offset"] = df.apply(lambda x: x["r"]-true_val[0], axis = 1)
				df["Frac"]   = df.apply(lambda x: x["parallax_error"]/x["parallax"], axis = 1)
				df["Span"]   = df.apply(lambda x: x["upper"] - x["lower"], axis = 1)
				df["In"]     = df.apply(lambda x: ((x["r"]>=x["lower"]) and (x["r"]<=x["upper"])), axis = 1)


				#------------ Statistics ---------------------------------------------------------
				stats[0,i,n,d,r] = 100*np.sum(df["In"])/len(df)
				stats[1,i,n,d,r] = np.sqrt(np.mean(df["Bias"]**2))/true_val[0]
				stats[2,i,n,d,r] = np.mean(0.5*df["Span"])/true_val[0]
				stats[3,i,n,d,r] = np.corrcoef(df["Offset"],df["Bias"])[0,1]

#============================== Plots ========================================================

line_corr = [mlines.Line2D([], [],  color="black",
								linestyle=ioc["linestyle"],
								label=ioc["name"]) for ioc in iocs]

line_numbers = [mlines.Line2D([], [],  color=sources["color"],
								linestyle="-",
								label=str(sources["number"])) for sources in list_of_sources]
pdf = PdfPages(filename=file_plot)
fig, axes = plt.subplots(num=0,nrows=3, ncols=len(parameters), sharex='col',sharey=False,figsize=figsize)
fig.subplots_adjust(left=None, bottom=None, right=None, top=None, wspace=0.2, hspace=0.0)

axes[0,0].set_ylabel('Fractional error')
axes[1,0].set_ylabel('Fractional uncertainty')
axes[2,0].set_ylabel('Credibility [%]')

for p,par in enumerate(parameters):
	axes[0,p].set_title(par["name"])
	axes[2,p].set_xlabel("Distance [pc]")
	axes[2,p].set_xscale('log')
	axes[2,p].set_xlim(par["xlim"])

	axes[0,p].set_ylim(par["ylim"][0])
	axes[1,p].set_ylim(par["ylim"][1])
	axes[2,p].set_ylim(par["ylim"][2])

	# axes[1,p].set_yscale("log")



	for i,ioc in enumerate(iocs):
		for n,scs in enumerate(list_of_sources): 
			mu_ferror = np.mean(pars[0,i,p,n],axis=1)
			sd_ferror = np.std( pars[0,i,p,n],axis=1)
			mu_span   = np.mean(pars[1,i,p,n],axis=1)
			sd_span   = np.std( pars[1,i,p,n],axis=1)
			mu_cred   = np.mean(pars[2,i,p,n],axis=1)*100.
			sd_cred   = np.std( pars[2,i,p,n],axis=1)*100.

			#--------------- Accuracy -------------------------------------------------------------------
			axes[0,p].fill_between(distances,y1=mu_ferror-sd_ferror,y2=mu_ferror+sd_ferror,
								color=scs["color"],linestyle=ioc["linestyle"],alpha=0.1,label=None)
			axes[0,p].plot(distances,mu_ferror,color=scs["color"],alpha=0.8,linestyle=ioc["linestyle"],label=None)

			#---------------- Precision -----------------------------------------------------------------
			axes[1,p].fill_between(distances,y1=mu_span-sd_span,y2=mu_span+sd_span,
								color=scs["color"],linestyle=ioc["linestyle"],alpha=0.1,label=None)
			axes[1,p].plot(distances,mu_span,color=scs["color"],alpha=0.8,linestyle=ioc["linestyle"],label=None)

			#---------------- Credibility -----------------------------------------------------------------
			if ioc["name"] == "on":
				axes[2,p].fill_between(distances,y1=(mu_cred-sd_cred),y2=mu_cred+sd_cred,
									color=scs["color"],linestyle=ioc["linestyle"],alpha=0.1,label=None)
			axes[2,p].plot(distances,mu_cred,color=scs["color"],alpha=0.8,linestyle=ioc["linestyle"],label=None)

			
axes[0,0].legend(
	title="Spatial correlations",
	handles=line_corr,
	shadow = False,
	bbox_to_anchor=(0.17,-0.02, 0.25, 0.1),
	bbox_transform = fig.transFigure,
	borderaxespad=0.,
	frameon = True,
	fancybox = True,
	ncol = 2,
	fontsize = 'smaller',
	mode = 'expand',
	loc = 10
	)
fig.legend(title="Number of sources",
	handles=line_numbers,
	shadow = False,
	bbox_to_anchor=(0.57,-0.02, 0.3, 0.1),
	bbox_transform = fig.transFigure,
	borderaxespad=0.,
	frameon = True,
	fancybox = True,
	ncol = 3,
	fontsize = 'smaller',
	mode = 'expand',
	loc = 10)

pdf.savefig(bbox_inches='tight')
plt.close(0)

fig, axes = plt.subplots(num=1,nrows=len(statistics), ncols=1, sharex=True,figsize=(9,18))
fig.subplots_adjust(left=None, bottom=None, right=None, top=None, wspace=None, hspace=0.0)
for s,st in enumerate(statistics):
	for n,nsc in enumerate(list_of_sources):
		for i,ioc in enumerate(iocs):
			mu_sts = np.mean(stats[s,i,n],axis=1)
			sd_sts = np.std( stats[s,i,n],axis=1)
			axes[s].fill_between(distances,y1=mu_sts-sd_sts,y2=mu_sts+sd_sts,
				color=nsc["color"],linestyle=ioc["linestyle"],alpha=0.1,label=None)
			axes[s].plot(distances,mu_sts,color=nsc["color"],alpha=0.8,linestyle=ioc["linestyle"])
	axes[s].set_ylabel(st["name"])
	axes[s].set_ylim(st["ylims"])
plt.xlabel('Distance [pc]')
plt.xscale('log')
plt.xlim(parameters[0]["xlim"])

axes[0].legend(
	title="Spatial correlations",
	handles=line_corr,
	shadow = False,
	bbox_to_anchor=(0.1,0.86, 0.4, 0.1),
	bbox_transform = fig.transFigure,
	borderaxespad=0.,
	frameon = True,
	fancybox = True,
	ncol = 2,
	fontsize = 'smaller',
	mode = 'expand',
	loc = 10)
fig.legend(title="Number of sources",
	handles=line_numbers,
	shadow = False,
	bbox_to_anchor=(0.5,0.86, 0.4, 0.1),
	bbox_transform = fig.transFigure,
	borderaxespad=0.,
	frameon = True,
	fancybox = True,
	ncol = 3,
	fontsize = 'smaller',
	mode = 'expand',
	loc = 10)
pdf.savefig(bbox_inches='tight')
plt.close(1)

pdf.close()<|MERGE_RESOLUTION|>--- conflicted
+++ resolved
@@ -29,11 +29,8 @@
 plt.rcParams.update({'font.size': 20})
 figsize = (15,15)
 
-<<<<<<< HEAD
-prior = "GMM"
-=======
-prior = "King"
->>>>>>> cf821a2d
+prior = "Gaussian"
+
 
 
 #============ Directories and data =================
@@ -52,7 +49,7 @@
 true_fract = 0.5
 
 random_states = [1,2,3,4,5,6,7,8,9,10]
-distances = [100 ,200 ,300 ,400 ,500 ,600 ,700 ,800 ,900 ,1000]#,2000,3000,4000,5000]
+distances = [100 ,200 ,300 ,400 ,500 ,600 ,700 ,800 ,900 ,1000,2000,3000,4000,5000]
 
 list_of_sources = [
 			{"number":100, "color":"orange"},
